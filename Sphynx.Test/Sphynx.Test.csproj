<Project Sdk="Microsoft.NET.Sdk">

  <PropertyGroup>
    <TargetFramework>net6.0</TargetFramework>
    <ImplicitUsings>enable</ImplicitUsings>
    <Nullable>enable</Nullable>

    <IsPackable>false</IsPackable>
    <IsTestProject>true</IsTestProject>
  </PropertyGroup>

  <ItemGroup>
    <PackageReference Include="Microsoft.NET.Test.Sdk" Version="17.5.0" />
    <PackageReference Include="Moq" Version="4.20.72" />
    <PackageReference Include="NUnit" Version="4.3.2" />
    <PackageReference Include="NUnit3TestAdapter" Version="4.6.0" />
    <PackageReference Include="NUnit.Analyzers" Version="3.6.1" />
    <PackageReference Include="coverlet.collector" Version="3.2.0" />
  </ItemGroup>

  <ItemGroup>
<<<<<<< HEAD
    <ProjectReference Include="..\Sphynx.Client\Sphynx.Client.csproj" />
=======
    <ProjectReference Include="..\Sphynx\Sphynx.csproj" />
>>>>>>> 1e8242f9
  </ItemGroup>

</Project><|MERGE_RESOLUTION|>--- conflicted
+++ resolved
@@ -1,29 +1,26 @@
-<Project Sdk="Microsoft.NET.Sdk">
-
-  <PropertyGroup>
-    <TargetFramework>net6.0</TargetFramework>
-    <ImplicitUsings>enable</ImplicitUsings>
-    <Nullable>enable</Nullable>
-
-    <IsPackable>false</IsPackable>
-    <IsTestProject>true</IsTestProject>
-  </PropertyGroup>
-
-  <ItemGroup>
-    <PackageReference Include="Microsoft.NET.Test.Sdk" Version="17.5.0" />
-    <PackageReference Include="Moq" Version="4.20.72" />
-    <PackageReference Include="NUnit" Version="4.3.2" />
-    <PackageReference Include="NUnit3TestAdapter" Version="4.6.0" />
-    <PackageReference Include="NUnit.Analyzers" Version="3.6.1" />
-    <PackageReference Include="coverlet.collector" Version="3.2.0" />
-  </ItemGroup>
-
-  <ItemGroup>
-<<<<<<< HEAD
-    <ProjectReference Include="..\Sphynx.Client\Sphynx.Client.csproj" />
-=======
-    <ProjectReference Include="..\Sphynx\Sphynx.csproj" />
->>>>>>> 1e8242f9
-  </ItemGroup>
-
-</Project>+﻿<Project Sdk="Microsoft.NET.Sdk">
+
+  <PropertyGroup>
+    <TargetFramework>net6.0</TargetFramework>
+    <ImplicitUsings>enable</ImplicitUsings>
+    <Nullable>enable</Nullable>
+
+    <IsPackable>false</IsPackable>
+    <IsTestProject>true</IsTestProject>
+  </PropertyGroup>
+
+  <ItemGroup>
+    <PackageReference Include="Microsoft.NET.Test.Sdk" Version="17.5.0" />
+    <PackageReference Include="Moq" Version="4.20.72" />
+    <PackageReference Include="NUnit" Version="4.3.2" />
+    <PackageReference Include="NUnit3TestAdapter" Version="4.6.0" />
+    <PackageReference Include="NUnit.Analyzers" Version="3.6.1" />
+    <PackageReference Include="coverlet.collector" Version="3.2.0" />
+  </ItemGroup>
+
+  <ItemGroup>
+    <ProjectReference Include="..\Sphynx.Client\Sphynx.Client.csproj" />
+    <ProjectReference Include="..\Sphynx\Sphynx.csproj" />
+  </ItemGroup>
+
+</Project>