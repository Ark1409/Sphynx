--- conflicted
+++ resolved
@@ -1,4 +1,3 @@
-<<<<<<< HEAD
 ﻿using Sphynx.Core;
 using Sphynx.Network.PacketV2.Response;
 
@@ -39,48 +38,6 @@
 
         public abstract SphynxResponse CreateResponse(SphynxErrorInfo errorInfo);
     }
-}
-=======
-﻿using Sphynx.Core;
-using Sphynx.Network.PacketV2.Response;
-
-namespace Sphynx.Network.PacketV2.Request
-{
-    /// <summary>
-    /// Represents a request packet.
-    /// </summary>
-    public abstract class SphynxRequest : SphynxPacket
-    {
-        /// <summary>
-        /// The JWT access token with which this request should be authorized.
-        /// </summary>
-        public string AccessToken { get; init; }
-
-        /// <summary>
-        /// Creates a new <see cref="SphynxRequest"/>.
-        /// </summary>
-        public SphynxRequest() : this(null!)
-        {
-        }
-
-        /// <summary>
-        /// Creates a new <see cref="SphynxRequest"/>.
-        /// </summary>
-        /// <param name="accessToken">The JWT access token for this request.</param>
-        public SphynxRequest(string accessToken)
-        {
-            AccessToken = accessToken;
-        }
-
-        /// <summary>
-        /// Indicates whether the current packet has the same user and session ID as another request packet.
-        /// </summary>
-        /// <param name="other">A request packet to compare with this request packet.</param>
-        /// <returns>true if the current packet is equal to the other parameter; otherwise, false.</returns>
-        protected bool Equals(SphynxRequest? other) => base.Equals(other) && AccessToken == other?.AccessToken;
-
-        public abstract SphynxResponse CreateResponse(SphynxErrorInfo errorInfo);
-    }
 
     public abstract class SphynxRequest<TResponse> : SphynxRequest where TResponse : SphynxResponse
     {
@@ -99,5 +56,4 @@
 
         public abstract override TResponse CreateResponse(SphynxErrorInfo errorInfo);
     }
-}
->>>>>>> 223384e0
+}