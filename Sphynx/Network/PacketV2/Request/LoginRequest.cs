--- conflicted
+++ resolved
@@ -1,4 +1,3 @@
-<<<<<<< HEAD
 ﻿using Sphynx.Core;
 using Sphynx.Network.PacketV2.Response;
 
@@ -6,7 +5,7 @@
 {
     /// <inheritdoc cref="SphynxPacketType.LOGIN_REQ"/>
     /// <remarks>The <see cref="SphynxRequest.SessionId"/> property is not serialized for this packet.</remarks>
-    public sealed class LoginRequest : SphynxRequest, IEquatable<LoginRequest>
+    public sealed class LoginRequest : SphynxRequest<LoginResponse>, IEquatable<LoginRequest>
     {
         /// <summary>
         /// User name entered by user for login.
@@ -43,47 +42,4 @@
 
         public override LoginResponse CreateResponse(SphynxErrorInfo errorInfo) => new LoginResponse(errorInfo);
     }
-}
-=======
-﻿using Sphynx.Core;
-using Sphynx.Network.PacketV2.Response;
-
-namespace Sphynx.Network.PacketV2.Request
-{
-    /// <inheritdoc cref="SphynxPacketType.LOGIN_REQ"/>
-    /// <remarks>The <see cref="SphynxRequest.AccessToken"/> property is not serialized for this packet.</remarks>
-    public sealed class LoginRequest : SphynxRequest<LoginResponse>, IEquatable<LoginRequest>
-    {
-        /// <summary>
-        /// User name entered by user for login.
-        /// </summary>
-        public string UserName { get; init; }
-
-        /// <summary>
-        /// Password entered by user for login.
-        /// </summary>
-        public string Password { get; init; }
-
-        /// <inheritdoc/>
-        public override SphynxPacketType PacketType => SphynxPacketType.LOGIN_REQ;
-
-        /// <summary>
-        /// Creates a <see cref="LoginRequest"/>.
-        /// </summary>
-        /// <param name="userName">User name entered by user for login.</param>
-        /// <param name="password">Password entered by user for login.</param>
-        /// <remarks>The <see cref="SphynxRequest.AccessToken"/> property is not serialized for this packet.</remarks>
-        public LoginRequest(string userName, string password) : base(null!)
-        {
-            UserName = userName;
-            Password = password;
-        }
-
-        /// <inheritdoc/>
-        public bool Equals(LoginRequest? other) =>
-            PacketType == other?.PacketType && UserName == other?.UserName && Password == other?.Password;
-
-        public override LoginResponse CreateResponse(SphynxErrorInfo errorInfo) => new LoginResponse(errorInfo);
-    }
-}
->>>>>>> 223384e0
+}