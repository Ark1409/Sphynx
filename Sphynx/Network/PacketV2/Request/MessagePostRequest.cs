--- conflicted
+++ resolved
@@ -1,11 +1,10 @@
-<<<<<<< HEAD
 ﻿using Sphynx.Core;
 using Sphynx.Network.PacketV2.Response;
 
 namespace Sphynx.Network.PacketV2.Request
 {
     /// <inheritdoc cref="SphynxPacketType.MSG_REQ"/>
-    public sealed class MessagePostRequest : SphynxRequest, IEquatable<MessagePostRequest>
+    public sealed class MessagePostRequest : SphynxRequest<MessagePostResponse>, IEquatable<MessagePostRequest>
     {
         /// <summary>
         /// The ID of the room to which the message was sent.
@@ -51,61 +50,4 @@
 
         public override MessagePostResponse CreateResponse(SphynxErrorInfo errorInfo) => new MessagePostResponse(errorInfo);
     }
-}
-=======
-﻿using Sphynx.Core;
-using Sphynx.Network.PacketV2.Response;
-
-namespace Sphynx.Network.PacketV2.Request
-{
-    /// <inheritdoc cref="SphynxPacketType.MSG_REQ"/>
-    public sealed class MessagePostRequest : SphynxRequest<MessagePostResponse>, IEquatable<MessagePostRequest>
-    {
-        /// <summary>
-        /// The ID of the room to which the message was sent.
-        /// </summary>
-        public SnowflakeId RoomId { get; init; }
-
-        /// <summary>
-        /// The contents of the chat message.
-        /// </summary>
-        public string Message { get; init; } = string.Empty;
-
-        /// <inheritdoc/>
-        public override SphynxPacketType PacketType => SphynxPacketType.MSG_REQ;
-
-        /// <summary>
-        /// Creates a new <see cref="MessagePostRequest"/>.
-        /// </summary>
-        public MessagePostRequest() : base()
-        {
-        }
-
-        /// <summary>
-        /// Creates a new <see cref="MessagePostRequest"/>.
-        /// </summary>
-        /// <param name="accessToken">The JWT access token for this request.</param>
-        public MessagePostRequest(string accessToken) : base(accessToken)
-        {
-        }
-
-        /// <summary>
-        /// Creates a new <see cref="MessagePostRequest"/>.
-        /// </summary>
-        /// <param name="accessToken">The JWT access token for this request.</param>
-        /// <param name="roomId">The ID of the room to which the message was sent.</param>
-        /// <param name="message">The contents of the chat message.</param>
-        public MessagePostRequest(string accessToken, SnowflakeId roomId, string message) : base(accessToken)
-        {
-            RoomId = roomId;
-            Message = message ?? throw new ArgumentNullException(nameof(message));
-        }
-
-        /// <inheritdoc/>
-        public bool Equals(MessagePostRequest? other) =>
-            base.Equals(other) && RoomId == other?.RoomId && Message == other?.Message;
-
-        public override MessagePostResponse CreateResponse(SphynxErrorInfo errorInfo) => new MessagePostResponse(errorInfo);
-    }
-}
->>>>>>> 223384e0
+}