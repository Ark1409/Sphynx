<<<<<<< HEAD
﻿using Sphynx.Core;
using Sphynx.Network.PacketV2.Response;

namespace Sphynx.Network.PacketV2.Request
{
    /// <inheritdoc cref="SphynxPacketType.REGISTER_REQ"/>
    /// <remarks>The <see cref="SphynxRequest.SessionId"/> property is not serialized for this packet.</remarks>
    public sealed class RegisterRequest : SphynxRequest, IEquatable<RegisterRequest>
    {
        /// <summary>
        /// User name entered by user for registration.
        /// </summary>
        public string UserName { get; set; } = null!;

        /// <summary>
        /// Password entered by user for registration.
        /// </summary>
        public string Password { get; set; } = null!;

        /// <inheritdoc/>
        public override SphynxPacketType PacketType => SphynxPacketType.REGISTER_REQ;

        public RegisterRequest()
        {
        }

        /// <summary>
        /// Creates a <see cref="RegisterRequest"/>.
        /// </summary>
        /// <param name="userName">User name entered by user for register.</param>
        /// <param name="password">Password entered by user for register.</param>
        /// <remarks>The <see cref="SphynxRequest.SessionId"/> property is not serialized for this packet.</remarks>
        public RegisterRequest(string userName, string password)
        {
            UserName = userName;
            Password = password;
        }

        /// <inheritdoc/>
        public bool Equals(RegisterRequest? other) => PacketType == other?.PacketType &&
                                                      UserName == other?.UserName && Password == other?.Password;

        public override RegisterResponse CreateResponse(SphynxErrorInfo errorInfo) => new RegisterResponse(errorInfo);
    }
}
=======
﻿using Sphynx.Core;
using Sphynx.Network.PacketV2.Response;

namespace Sphynx.Network.PacketV2.Request
{
    /// <inheritdoc cref="SphynxPacketType.REGISTER_REQ"/>
    /// <remarks>The <see cref="SphynxRequest.AccessToken"/> property is not serialized for this packet.</remarks>
    public sealed class RegisterRequest : SphynxRequest<RegisterResponse>, IEquatable<RegisterRequest>
    {
        /// <summary>
        /// User name entered by user for registration.
        /// </summary>
        public string UserName { get; init; }

        /// <summary>
        /// Password entered by user for registration.
        /// </summary>
        public string Password { get; init; }

        /// <inheritdoc/>
        public override SphynxPacketType PacketType => SphynxPacketType.REGISTER_REQ;

        /// <summary>
        /// Creates a <see cref="RegisterRequest"/>.
        /// </summary>
        /// <param name="userName">User name entered by user for register.</param>
        /// <param name="password">Password entered by user for register.</param>
        /// <remarks>The <see cref="SphynxRequest.AccessToken"/> property is not serialized for this packet.</remarks>
        public RegisterRequest(string userName, string password) : base(null!)
        {
            UserName = userName;
            Password = password;
        }

        /// <inheritdoc/>
        public bool Equals(RegisterRequest? other) => PacketType == other?.PacketType &&
                                                      UserName == other?.UserName && Password == other?.Password;

        public override RegisterResponse CreateResponse(SphynxErrorInfo errorInfo) => new RegisterResponse(errorInfo);
    }
}
>>>>>>> 223384e0
<|MERGE_RESOLUTION|>--- conflicted
+++ resolved
@@ -1,4 +1,3 @@
-<<<<<<< HEAD
 ﻿using Sphynx.Core;
 using Sphynx.Network.PacketV2.Response;
 
@@ -6,7 +5,7 @@
 {
     /// <inheritdoc cref="SphynxPacketType.REGISTER_REQ"/>
     /// <remarks>The <see cref="SphynxRequest.SessionId"/> property is not serialized for this packet.</remarks>
-    public sealed class RegisterRequest : SphynxRequest, IEquatable<RegisterRequest>
+    public sealed class RegisterRequest : SphynxRequest<RegisterResponse>, IEquatable<RegisterRequest>
     {
         /// <summary>
         /// User name entered by user for registration.
@@ -43,47 +42,4 @@
 
         public override RegisterResponse CreateResponse(SphynxErrorInfo errorInfo) => new RegisterResponse(errorInfo);
     }
-}
-=======
-﻿using Sphynx.Core;
-using Sphynx.Network.PacketV2.Response;
-
-namespace Sphynx.Network.PacketV2.Request
-{
-    /// <inheritdoc cref="SphynxPacketType.REGISTER_REQ"/>
-    /// <remarks>The <see cref="SphynxRequest.AccessToken"/> property is not serialized for this packet.</remarks>
-    public sealed class RegisterRequest : SphynxRequest<RegisterResponse>, IEquatable<RegisterRequest>
-    {
-        /// <summary>
-        /// User name entered by user for registration.
-        /// </summary>
-        public string UserName { get; init; }
-
-        /// <summary>
-        /// Password entered by user for registration.
-        /// </summary>
-        public string Password { get; init; }
-
-        /// <inheritdoc/>
-        public override SphynxPacketType PacketType => SphynxPacketType.REGISTER_REQ;
-
-        /// <summary>
-        /// Creates a <see cref="RegisterRequest"/>.
-        /// </summary>
-        /// <param name="userName">User name entered by user for register.</param>
-        /// <param name="password">Password entered by user for register.</param>
-        /// <remarks>The <see cref="SphynxRequest.AccessToken"/> property is not serialized for this packet.</remarks>
-        public RegisterRequest(string userName, string password) : base(null!)
-        {
-            UserName = userName;
-            Password = password;
-        }
-
-        /// <inheritdoc/>
-        public bool Equals(RegisterRequest? other) => PacketType == other?.PacketType &&
-                                                      UserName == other?.UserName && Password == other?.Password;
-
-        public override RegisterResponse CreateResponse(SphynxErrorInfo errorInfo) => new RegisterResponse(errorInfo);
-    }
-}
->>>>>>> 223384e0
+}