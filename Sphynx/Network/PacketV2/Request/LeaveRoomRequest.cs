<<<<<<< HEAD
﻿using Sphynx.Core;
using Sphynx.Network.PacketV2.Response;

namespace Sphynx.Network.PacketV2.Request
{
    /// <inheritdoc cref="SphynxPacketType.ROOM_LEAVE_REQ"/>
    public sealed class LeaveRoomRequest : SphynxRequest, IEquatable<LeaveRoomRequest>
    {
        /// <summary>
        /// Room ID of the room to leave.
        /// </summary>
        public Guid RoomId { get; set; }

        /// <inheritdoc/>
        public override SphynxPacketType PacketType => SphynxPacketType.ROOM_LEAVE_REQ;

        /// <summary>
        /// Creates a new <see cref="LeaveRoomRequest"/>.
        /// </summary>
        /// <param name="roomId">Room ID of the room to leave.</param>
        public LeaveRoomRequest(Guid roomId) : this(default, roomId)
        {
        }

        /// <summary>
        /// Creates a new <see cref="LeaveRoomRequest"/>.
        /// </summary>
        /// <param name="roomId">Room ID of the room to leave.</param>
        public LeaveRoomRequest(Guid sessionId, Guid roomId) : base(sessionId)
        {
            RoomId = roomId;
        }

        /// <inheritdoc/>
        public bool Equals(LeaveRoomRequest? other) => base.Equals(other) && RoomId == other?.RoomId;

        public override LeaveRoomResponse CreateResponse(SphynxErrorInfo errorInfo) => new LeaveRoomResponse(errorInfo);
    }
}
=======
﻿using Sphynx.Core;
using Sphynx.Network.PacketV2.Response;

namespace Sphynx.Network.PacketV2.Request
{
    /// <inheritdoc cref="SphynxPacketType.ROOM_LEAVE_REQ"/>
    public sealed class LeaveRoomRequest : SphynxRequest<LeaveRoomResponse>, IEquatable<LeaveRoomRequest>
    {
        /// <summary>
        /// Room ID of the room to leave.
        /// </summary>
        public SnowflakeId RoomId { get; init; }

        /// <inheritdoc/>
        public override SphynxPacketType PacketType => SphynxPacketType.ROOM_LEAVE_REQ;

        /// <summary>
        /// Creates a new <see cref="LeaveRoomRequest"/>.
        /// </summary>
        /// <param name="roomId">Room ID of the room to leave.</param>
        public LeaveRoomRequest(SnowflakeId roomId) : this(null!, roomId)
        {
        }

        /// <summary>
        /// Creates new <see cref="LeaveRoomRequest"/>.
        /// </summary>
        /// <param name="accessToken">The JWT access token for this request.</param>
        public LeaveRoomRequest(string accessToken) : base(accessToken)
        {
        }

        /// <summary>
        /// Creates a new <see cref="LeaveRoomRequest"/>.
        /// </summary>
        /// <param name="accessToken">The JWT access token for this request.</param>
        /// <param name="roomId">Room ID of the room to leave.</param>
        public LeaveRoomRequest(string accessToken, SnowflakeId roomId) : base(accessToken)
        {
            RoomId = roomId;
        }

        /// <inheritdoc/>
        public bool Equals(LeaveRoomRequest? other) => base.Equals(other) && RoomId == other?.RoomId;

        public override LeaveRoomResponse CreateResponse(SphynxErrorInfo errorInfo) => new LeaveRoomResponse(errorInfo);
    }
}
>>>>>>> 223384e0
<|MERGE_RESOLUTION|>--- conflicted
+++ resolved
@@ -1,11 +1,10 @@
-<<<<<<< HEAD
 ﻿using Sphynx.Core;
 using Sphynx.Network.PacketV2.Response;
 
 namespace Sphynx.Network.PacketV2.Request
 {
     /// <inheritdoc cref="SphynxPacketType.ROOM_LEAVE_REQ"/>
-    public sealed class LeaveRoomRequest : SphynxRequest, IEquatable<LeaveRoomRequest>
+    public sealed class LeaveRoomRequest : SphynxRequest<LeaveRoomResponse>, IEquatable<LeaveRoomRequest>
     {
         /// <summary>
         /// Room ID of the room to leave.
@@ -37,54 +36,4 @@
 
         public override LeaveRoomResponse CreateResponse(SphynxErrorInfo errorInfo) => new LeaveRoomResponse(errorInfo);
     }
-}
-=======
-﻿using Sphynx.Core;
-using Sphynx.Network.PacketV2.Response;
-
-namespace Sphynx.Network.PacketV2.Request
-{
-    /// <inheritdoc cref="SphynxPacketType.ROOM_LEAVE_REQ"/>
-    public sealed class LeaveRoomRequest : SphynxRequest<LeaveRoomResponse>, IEquatable<LeaveRoomRequest>
-    {
-        /// <summary>
-        /// Room ID of the room to leave.
-        /// </summary>
-        public SnowflakeId RoomId { get; init; }
-
-        /// <inheritdoc/>
-        public override SphynxPacketType PacketType => SphynxPacketType.ROOM_LEAVE_REQ;
-
-        /// <summary>
-        /// Creates a new <see cref="LeaveRoomRequest"/>.
-        /// </summary>
-        /// <param name="roomId">Room ID of the room to leave.</param>
-        public LeaveRoomRequest(SnowflakeId roomId) : this(null!, roomId)
-        {
-        }
-
-        /// <summary>
-        /// Creates new <see cref="LeaveRoomRequest"/>.
-        /// </summary>
-        /// <param name="accessToken">The JWT access token for this request.</param>
-        public LeaveRoomRequest(string accessToken) : base(accessToken)
-        {
-        }
-
-        /// <summary>
-        /// Creates a new <see cref="LeaveRoomRequest"/>.
-        /// </summary>
-        /// <param name="accessToken">The JWT access token for this request.</param>
-        /// <param name="roomId">Room ID of the room to leave.</param>
-        public LeaveRoomRequest(string accessToken, SnowflakeId roomId) : base(accessToken)
-        {
-            RoomId = roomId;
-        }
-
-        /// <inheritdoc/>
-        public bool Equals(LeaveRoomRequest? other) => base.Equals(other) && RoomId == other?.RoomId;
-
-        public override LeaveRoomResponse CreateResponse(SphynxErrorInfo errorInfo) => new LeaveRoomResponse(errorInfo);
-    }
-}
->>>>>>> 223384e0
+}