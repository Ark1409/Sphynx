<<<<<<< HEAD
﻿using Sphynx.Core;
using Sphynx.Network.PacketV2.Response;

namespace Sphynx.Network.PacketV2.Request
{
    /// <inheritdoc cref="SphynxPacketType.LOGOUT_REQ"/>
    public sealed class LogoutRequest : SphynxRequest, IEquatable<LogoutRequest>
    {
        /// <inheritdoc/>
        public override SphynxPacketType PacketType => SphynxPacketType.LOGOUT_REQ;

        /// <summary>
        /// Whether to logout of all sessions for this user.
        /// </summary>
        public bool AllSessions { get; set; }

        public LogoutRequest()
        {
        }

        /// <summary>
        /// Creates a new <see cref="LogoutRequest"/>.
        /// </summary>
        public LogoutRequest(Guid sessionId, bool allSessions = false) : base(sessionId)
        {
            AllSessions = allSessions;
        }

        /// <inheritdoc/>
        public bool Equals(LogoutRequest? other) => base.Equals(other);

        public override LogoutResponse CreateResponse(SphynxErrorInfo errorInfo) => new LogoutResponse(errorInfo);
    }
}
=======
﻿using Sphynx.Core;
using Sphynx.Network.PacketV2.Response;

namespace Sphynx.Network.PacketV2.Request
{
    /// <inheritdoc cref="SphynxPacketType.LOGOUT_REQ"/>
    public sealed class LogoutRequest : SphynxRequest<LogoutResponse>, IEquatable<LogoutRequest>
    {
        /// <inheritdoc/>
        public override SphynxPacketType PacketType => SphynxPacketType.LOGOUT_REQ;

        /// <summary>
        /// Creates a new <see cref="LogoutRequest"/>.
        /// </summary>
        /// <param name="accessToken">The JWT access token for this request.</param>
        public LogoutRequest(string accessToken) : base(accessToken)
        {
        }

        /// <inheritdoc/>
        public bool Equals(LogoutRequest? other) => base.Equals(other);

        public override LogoutResponse CreateResponse(SphynxErrorInfo errorInfo) => new LogoutResponse(errorInfo);
    }
}
>>>>>>> 223384e0
<|MERGE_RESOLUTION|>--- conflicted
+++ resolved
@@ -1,11 +1,10 @@
-<<<<<<< HEAD
-﻿using Sphynx.Core;
+using Sphynx.Core;
 using Sphynx.Network.PacketV2.Response;
 
 namespace Sphynx.Network.PacketV2.Request
 {
     /// <inheritdoc cref="SphynxPacketType.LOGOUT_REQ"/>
-    public sealed class LogoutRequest : SphynxRequest, IEquatable<LogoutRequest>
+    public sealed class LogoutRequest : SphynxRequest<LogoutResponse>, IEquatable<LogoutRequest>
     {
         /// <inheritdoc/>
         public override SphynxPacketType PacketType => SphynxPacketType.LOGOUT_REQ;
@@ -32,31 +31,4 @@
 
         public override LogoutResponse CreateResponse(SphynxErrorInfo errorInfo) => new LogoutResponse(errorInfo);
     }
-}
-=======
-﻿using Sphynx.Core;
-using Sphynx.Network.PacketV2.Response;
-
-namespace Sphynx.Network.PacketV2.Request
-{
-    /// <inheritdoc cref="SphynxPacketType.LOGOUT_REQ"/>
-    public sealed class LogoutRequest : SphynxRequest<LogoutResponse>, IEquatable<LogoutRequest>
-    {
-        /// <inheritdoc/>
-        public override SphynxPacketType PacketType => SphynxPacketType.LOGOUT_REQ;
-
-        /// <summary>
-        /// Creates a new <see cref="LogoutRequest"/>.
-        /// </summary>
-        /// <param name="accessToken">The JWT access token for this request.</param>
-        public LogoutRequest(string accessToken) : base(accessToken)
-        {
-        }
-
-        /// <inheritdoc/>
-        public bool Equals(LogoutRequest? other) => base.Equals(other);
-
-        public override LogoutResponse CreateResponse(SphynxErrorInfo errorInfo) => new LogoutResponse(errorInfo);
-    }
-}
->>>>>>> 223384e0
+}