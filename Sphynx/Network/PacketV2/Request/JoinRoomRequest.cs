<<<<<<< HEAD
﻿using Sphynx.Core;
using Sphynx.Network.Packet.Response;
using Sphynx.Network.PacketV2.Response;

namespace Sphynx.Network.PacketV2.Request
{
    /// <inheritdoc cref="SphynxPacketType.ROOM_JOIN_REQ"/>
    public sealed class JoinRoomRequest : SphynxRequest, IEquatable<JoinRoomRequest>
    {
        /// <summary>
        /// Room ID of the room to join.
        /// </summary>
        public Guid RoomId { get; set; }

        /// <summary>
        /// Password for the room, if the room is guarded with a password.
        /// </summary>
        public string? Password { get; set; }

        /// <inheritdoc/>
        public override SphynxPacketType PacketType => SphynxPacketType.ROOM_JOIN_REQ;

        public JoinRoomRequest()
        {
        }

        /// <summary>
        /// Creates a new <see cref="RoomCreateResponsePacket"/>.
        /// </summary>
        /// <param name="roomId">Room ID of the room to join.</param>
        /// <param name="password">Password for the room, if the room is guarded with a password.</param>
        public JoinRoomRequest(Guid roomId, string? password = null) : this(default, roomId, password)
        {
        }

        /// <summary>
        /// Creates new <see cref="JoinRoomRequest"/>.
        /// </summary>
        public JoinRoomRequest(Guid sessionId) : base(sessionId)
        {
        }

        /// <summary>
        /// Creates a new <see cref="RoomCreateResponsePacket"/>.
        /// </summary>
        /// <param name="roomId">Room ID of the room to join.</param>
        /// <param name="password">Password for the room, if the room is guarded with a password.</param>
        public JoinRoomRequest(Guid sessionId, Guid roomId, string? password = null) : base(sessionId)
        {
            RoomId = roomId;
            Password = password;
        }

        /// <inheritdoc/>
        public bool Equals(JoinRoomRequest? other) => base.Equals(other) && RoomId == other?.RoomId && Password == other?.Password;

        public override JoinRoomResponse CreateResponse(SphynxErrorInfo errorInfo) => new JoinRoomResponse(errorInfo);
    }
}
=======
﻿using Sphynx.Core;
using Sphynx.Network.Packet.Response;
using Sphynx.Network.PacketV2.Response;

namespace Sphynx.Network.PacketV2.Request
{
    /// <inheritdoc cref="SphynxPacketType.ROOM_JOIN_REQ"/>
    public sealed class JoinRoomRequest : SphynxRequest<JoinRoomResponse>, IEquatable<JoinRoomRequest>
    {
        /// <summary>
        /// Room ID of the room to join.
        /// </summary>
        public SnowflakeId RoomId { get; init; }

        /// <summary>
        /// Password for the room, if the room is guarded with a password.
        /// </summary>
        public string? Password { get; set; }

        /// <inheritdoc/>
        public override SphynxPacketType PacketType => SphynxPacketType.ROOM_JOIN_REQ;

        /// <summary>
        /// Creates a new <see cref="RoomCreateResponsePacket"/>.
        /// </summary>
        /// <param name="roomId">Room ID of the room to join.</param>
        /// <param name="password">Password for the room, if the room is guarded with a password.</param>
        public JoinRoomRequest(SnowflakeId roomId, string? password = null)
            : this(null!, roomId, password)
        {
        }

        /// <summary>
        /// Creates new <see cref="JoinRoomRequest"/>.
        /// </summary>
        /// <param name="accessToken">The JWT access token for this request.</param>
        public JoinRoomRequest(string accessToken) : base(accessToken)
        {
        }

        /// <summary>
        /// Creates a new <see cref="RoomCreateResponsePacket"/>.
        /// </summary>
        /// <param name="accessToken">The JWT access token for this request.</param>
        /// <param name="roomId">Room ID of the room to join.</param>
        /// <param name="password">Password for the room, if the room is guarded with a password.</param>
        public JoinRoomRequest(string accessToken, SnowflakeId roomId, string? password = null) : base(accessToken)
        {
            RoomId = roomId;
            Password = password;
        }

        /// <inheritdoc/>
        public bool Equals(JoinRoomRequest? other) => base.Equals(other) && RoomId == other?.RoomId && Password == other?.Password;

        public override JoinRoomResponse CreateResponse(SphynxErrorInfo errorInfo) => new JoinRoomResponse(errorInfo);
    }
}
>>>>>>> 223384e0
<|MERGE_RESOLUTION|>--- conflicted
+++ resolved
@@ -1,4 +1,3 @@
-<<<<<<< HEAD
 ﻿using Sphynx.Core;
 using Sphynx.Network.Packet.Response;
 using Sphynx.Network.PacketV2.Response;
@@ -6,7 +5,7 @@
 namespace Sphynx.Network.PacketV2.Request
 {
     /// <inheritdoc cref="SphynxPacketType.ROOM_JOIN_REQ"/>
-    public sealed class JoinRoomRequest : SphynxRequest, IEquatable<JoinRoomRequest>
+    public sealed class JoinRoomRequest : SphynxRequest<JoinRoomResponse>, IEquatable<JoinRoomRequest>
     {
         /// <summary>
         /// Room ID of the room to join.
@@ -57,64 +56,4 @@
 
         public override JoinRoomResponse CreateResponse(SphynxErrorInfo errorInfo) => new JoinRoomResponse(errorInfo);
     }
-}
-=======
-﻿using Sphynx.Core;
-using Sphynx.Network.Packet.Response;
-using Sphynx.Network.PacketV2.Response;
-
-namespace Sphynx.Network.PacketV2.Request
-{
-    /// <inheritdoc cref="SphynxPacketType.ROOM_JOIN_REQ"/>
-    public sealed class JoinRoomRequest : SphynxRequest<JoinRoomResponse>, IEquatable<JoinRoomRequest>
-    {
-        /// <summary>
-        /// Room ID of the room to join.
-        /// </summary>
-        public SnowflakeId RoomId { get; init; }
-
-        /// <summary>
-        /// Password for the room, if the room is guarded with a password.
-        /// </summary>
-        public string? Password { get; set; }
-
-        /// <inheritdoc/>
-        public override SphynxPacketType PacketType => SphynxPacketType.ROOM_JOIN_REQ;
-
-        /// <summary>
-        /// Creates a new <see cref="RoomCreateResponsePacket"/>.
-        /// </summary>
-        /// <param name="roomId">Room ID of the room to join.</param>
-        /// <param name="password">Password for the room, if the room is guarded with a password.</param>
-        public JoinRoomRequest(SnowflakeId roomId, string? password = null)
-            : this(null!, roomId, password)
-        {
-        }
-
-        /// <summary>
-        /// Creates new <see cref="JoinRoomRequest"/>.
-        /// </summary>
-        /// <param name="accessToken">The JWT access token for this request.</param>
-        public JoinRoomRequest(string accessToken) : base(accessToken)
-        {
-        }
-
-        /// <summary>
-        /// Creates a new <see cref="RoomCreateResponsePacket"/>.
-        /// </summary>
-        /// <param name="accessToken">The JWT access token for this request.</param>
-        /// <param name="roomId">Room ID of the room to join.</param>
-        /// <param name="password">Password for the room, if the room is guarded with a password.</param>
-        public JoinRoomRequest(string accessToken, SnowflakeId roomId, string? password = null) : base(accessToken)
-        {
-            RoomId = roomId;
-            Password = password;
-        }
-
-        /// <inheritdoc/>
-        public bool Equals(JoinRoomRequest? other) => base.Equals(other) && RoomId == other?.RoomId && Password == other?.Password;
-
-        public override JoinRoomResponse CreateResponse(SphynxErrorInfo errorInfo) => new JoinRoomResponse(errorInfo);
-    }
-}
->>>>>>> 223384e0
+}