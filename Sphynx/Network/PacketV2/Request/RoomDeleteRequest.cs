--- conflicted
+++ resolved
@@ -1,4 +1,3 @@
-<<<<<<< HEAD
 ﻿using Sphynx.Core;
 using Sphynx.Model.ChatRoom;
 using Sphynx.Network.PacketV2.Response;
@@ -7,7 +6,7 @@
 {
     /// <inheritdoc cref="SphynxPacketType.ROOM_DEL_REQ"/>
     /// <remarks>Only rooms of type <see cref="ChatRoomType.GROUP"/> can be deleted.</remarks>
-    public sealed class RoomDeleteRequest : SphynxRequest, IEquatable<RoomDeleteRequest>
+    public sealed class RoomDeleteRequest : SphynxRequest<RoomDeleteResponse>, IEquatable<RoomDeleteRequest>
     {
         /// <summary>
         /// The ID of the room to delete.
@@ -60,66 +59,4 @@
 
         public override RoomDeleteResponse CreateResponse(SphynxErrorInfo errorInfo) => new RoomDeleteResponse(errorInfo);
     }
-}
-=======
-﻿using Sphynx.Core;
-using Sphynx.Model.ChatRoom;
-using Sphynx.Network.PacketV2.Response;
-
-namespace Sphynx.Network.PacketV2.Request
-{
-    /// <inheritdoc cref="SphynxPacketType.ROOM_DEL_REQ"/>
-    /// <remarks>Only rooms of type <see cref="ChatRoomType.GROUP"/> can be deleted.</remarks>
-    public sealed class RoomDeleteRequest : SphynxRequest<RoomDeleteResponse>, IEquatable<RoomDeleteRequest>
-    {
-        /// <summary>
-        /// The ID of the room to delete.
-        /// </summary>
-        /// <remarks>Must be a room ID for a group chat room.</remarks>
-        public SnowflakeId RoomId { get; init; }
-
-        /// <summary>
-        /// The password for the room to delete, if the room was guarded with a password.
-        /// This acts as a sort of confirmation to ensure the user understands the action they are about to perform.
-        /// </summary>
-        public string? Password { get; set; }
-
-        /// <inheritdoc/>
-        public override SphynxPacketType PacketType => SphynxPacketType.ROOM_DEL_REQ;
-
-        /// <summary>
-        /// Creates new <see cref="RoomDeleteRequest"/>.
-        /// </summary>
-        /// <param name="roomId">The ID of the room to delete.</param>
-        /// <param name="password">The password for the room to delete, if the room was guarded with a password.</param>
-        public RoomDeleteRequest(SnowflakeId roomId, string? password) : this(null!, roomId, password)
-        {
-        }
-
-        /// <summary>
-        /// Creates new <see cref="RoomDeleteRequest"/>.
-        /// </summary>
-        /// <param name="accessToken">The JWT access token for this request.</param>
-        public RoomDeleteRequest(string accessToken) : base(accessToken)
-        {
-        }
-
-        /// <summary>
-        /// Creates new <see cref="RoomDeleteRequest"/>.
-        /// </summary>
-        /// <param name="accessToken">The JWT access token for this request.</param>
-        /// <param name="roomId">The ID of the room to delete. Only rooms of type <see cref="ChatRoomType.GROUP"/> can be deleted.</param>
-        /// <param name="password">The password for the room to delete, if the room was guarded with a password.</param>
-        public RoomDeleteRequest(string accessToken, SnowflakeId roomId, string? password) : base(accessToken)
-        {
-            RoomId = roomId;
-            Password = password;
-        }
-
-        /// <inheritdoc/>
-        public bool Equals(RoomDeleteRequest? other) => base.Equals(other) && RoomId == other?.RoomId && Password == other?.Password;
-
-        public override RoomDeleteResponse CreateResponse(SphynxErrorInfo errorInfo) => new RoomDeleteResponse(errorInfo);
-    }
-}
->>>>>>> 223384e0
+}