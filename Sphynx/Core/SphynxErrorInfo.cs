<<<<<<< HEAD
namespace Sphynx.Core
{
    /// <summary>
    /// A result type holding solely error information.
    /// </summary>
    /// <param name="ErrorCode">The error code for the operation.</param>
    /// <param name="Message">A descriptive message for the error.</param>
    public readonly record struct SphynxErrorInfo(SphynxErrorCode ErrorCode, string? Message = null)
    {
        /// <summary>
        /// Returns a new <see cref="SphynxErrorInfo"/> with the specified error code.
        /// </summary>
        /// <param name="error">The error code for this <see cref="SphynxErrorInfo"/>.</param>
        /// <returns>The data for this <see cref="SphynxErrorInfo"/>.</returns>
        public static implicit operator SphynxErrorInfo(SphynxErrorCode error) => new SphynxErrorInfo(error);
    };

    /// <summary>
    /// A result type holding error information and the underlying data.
    /// </summary>
    /// <param name="ErrorCode">The error code for the operation.</param>
    /// <param name="Message">A descriptive message for the error.</param>
    /// <param name="Data">The return data.</param>
    /// <typeparam name="TData">The type data held by this result on success.</typeparam>
    public readonly record struct SphynxErrorInfo<TData>(SphynxErrorCode ErrorCode, string? Message = null, TData? Data = default)
        : IEquatable<TData?>
    {
        /// <summary>
        /// Creates a new <see cref="SphynxErrorInfo{TData}"/> with <see cref="SphynxErrorCode.SUCCESS"/>.
        /// </summary>
        /// <param name="data">The data to store.</param>
        public SphynxErrorInfo(TData data) : this(SphynxErrorCode.SUCCESS, null, data)
        {
        }

        /// <summary>
        /// Returns whether <see cref="ErrorCode"/> is <see cref="SphynxErrorCode.SUCCESS"/>.
        /// </summary>
        /// <param name="other">The object from which to retrieve the <see cref="ErrorCode"/>.</param>
        /// <returns>Whether <see cref="ErrorCode"/> is <see cref="SphynxErrorCode.SUCCESS"/>.</returns>
        public static implicit operator bool(SphynxErrorInfo<TData> other) => other.ErrorCode == SphynxErrorCode.SUCCESS;

        /// <summary>
        /// Returns the <see cref="Data"/> for this <see cref="SphynxErrorInfo{TData}"/>.
        /// </summary>
        /// <param name="other">The object from which to retrieve the <see cref="Data"/>.</param>
        /// <returns>The data for this <see cref="SphynxErrorInfo{TData}"/>.</returns>
        public static implicit operator TData?(SphynxErrorInfo<TData?> other) => other.Data;

        /// <summary>
        /// Returns a <see cref="SphynxErrorInfo{TData}"/> for the <paramref cref="data"/>.
        /// </summary>
        /// <param name="data">The data to encapsulate.</param>
        /// <returns>A new <see cref="SphynxErrorInfo{TData}"/> with the underlying <paramref name="data"/>.</returns>
        public static implicit operator SphynxErrorInfo<TData>(TData data) => new SphynxErrorInfo<TData>(data);

        /// <summary>
        /// Returns a new <see cref="SphynxErrorInfo{TData}"/> with <see langword="default"/> <see cref="Data"/>.
        /// </summary>
        /// <param name="error">The error code for this <see cref="SphynxErrorInfo{TData}"/>.</param>
        /// <returns>The data for this <see cref="SphynxErrorInfo{TData}"/>.</returns>
        public static implicit operator SphynxErrorInfo<TData>(SphynxErrorCode error) => new SphynxErrorInfo<TData>(error);

        /// <summary>
        /// Returns a new <see cref="SphynxErrorInfo"/> with the same <see cref="ErrorCode"/> and <see cref="Message"/>
        /// as this <see cref="SphynxErrorInfo{T}"/>.
        /// </summary>
        /// <param name="error">The error code for this <see cref="SphynxErrorInfo"/>.</param>
        /// <returns>The data for this <see cref="SphynxErrorInfo"/>.</returns>
        public static implicit operator SphynxErrorInfo(SphynxErrorInfo<TData> error) => new(error.ErrorCode, error.Message);

        /// <summary>
        /// Returns a new <see cref="SphynxErrorInfo{TData}"/> converted from a <see cref="SphynxErrorInfo"/> object.
        /// </summary>
        /// <param name="info">The original <see cref="SphynxErrorInfo"/> object.</param>
        /// <returns>The data for this <see cref="SphynxErrorInfo"/>.</returns>
        public static explicit operator SphynxErrorInfo<TData>(SphynxErrorInfo info) => new(info.ErrorCode, info.Message);

        /// <inheritdoc/>
        public bool Equals(TData? other)
        {
            if (Data is null && other is null) return true;
            if (Data is null || other is null) return false;

            return Data!.Equals(other);
        }
    }
}
=======
namespace Sphynx.Core
{
    /// <summary>
    /// A result type holding solely error information.
    /// </summary>
    /// <param name="ErrorCode">The error code for the operation.</param>
    /// <param name="Message">A descriptive message for the error.</param>
    public readonly record struct SphynxErrorInfo(SphynxErrorCode ErrorCode, string? Message = null)
    {
        public SphynxErrorInfo<TData> WithData<TData>(TData data) => new SphynxErrorInfo<TData>(ErrorCode, Message, data);
        public SphynxErrorInfo<TData?> WithData<TData>(TData? data) where TData : struct => new SphynxErrorInfo<TData?>(ErrorCode, Message, data);

        /// <summary>
        /// Returns a new <see cref="SphynxErrorInfo"/> with the specified error code.
        /// </summary>
        /// <param name="error">The error code for this <see cref="SphynxErrorInfo"/>.</param>
        /// <returns>The data for this <see cref="SphynxErrorInfo"/>.</returns>
        public static implicit operator SphynxErrorInfo(SphynxErrorCode error) => new(error);
    };

    /// <summary>
    /// A result type holding error information and the underlying data.
    /// </summary>
    /// <param name="ErrorCode">The error code for the operation.</param>
    /// <param name="Message">A descriptive message for the error.</param>
    /// <param name="Data">The return data.</param>
    /// <typeparam name="TData">The type data held by this result on success.</typeparam>
    public readonly record struct SphynxErrorInfo<TData>(SphynxErrorCode ErrorCode, string? Message = null, TData? Data = default)
        : IEquatable<TData?>
    {
        /// <summary>
        /// Creates a new <see cref="SphynxErrorInfo{TData}"/> with <see cref="SphynxErrorCode.SUCCESS"/>.
        /// </summary>
        /// <param name="data">The data to store.</param>
        public SphynxErrorInfo(TData data) : this(SphynxErrorCode.SUCCESS, null, data)
        {
        }

        /// <summary>
        /// Returns whether <see cref="ErrorCode"/> is <see cref="SphynxErrorCode.SUCCESS"/>.
        /// </summary>
        /// <param name="other">The object from which to retrieve the <see cref="ErrorCode"/>.</param>
        /// <returns>Whether <see cref="ErrorCode"/> is <see cref="SphynxErrorCode.SUCCESS"/>.</returns>
        public static implicit operator bool(SphynxErrorInfo<TData> other) => other.ErrorCode == SphynxErrorCode.SUCCESS;

        /// <summary>
        /// Returns the <see cref="Data"/> for this <see cref="SphynxErrorInfo{TData}"/>.
        /// </summary>
        /// <param name="other">The object from which to retrieve the <see cref="Data"/>.</param>
        /// <returns>The data for this <see cref="SphynxErrorInfo{TData}"/>.</returns>
        public static implicit operator TData?(SphynxErrorInfo<TData?> other) => other.Data;

        /// <summary>
        /// Returns a <see cref="SphynxErrorInfo{TData}"/> for the <paramref cref="data"/>.
        /// </summary>
        /// <param name="data">The data to encapsulate.</param>
        /// <returns>A new <see cref="SphynxErrorInfo{TData}"/> with the underlying <paramref name="data"/>.</returns>
        public static implicit operator SphynxErrorInfo<TData>(TData data) => new(data);

        /// <summary>
        /// Returns a new <see cref="SphynxErrorInfo{TData}"/> with <see langword="default"/> <see cref="Data"/>.
        /// </summary>
        /// <param name="error">The error code for this <see cref="SphynxErrorInfo{TData}"/>.</param>
        /// <returns>The data for this <see cref="SphynxErrorInfo{TData}"/>.</returns>
        public static implicit operator SphynxErrorInfo<TData>(SphynxErrorCode error) => new(error);

        /// <summary>
        /// Returns a new <see cref="SphynxErrorInfo"/> with the same <see cref="ErrorCode"/> and <see cref="Message"/>
        /// as this <see cref="SphynxErrorInfo{T}"/>.
        /// </summary>
        /// <param name="error">The error code for this <see cref="SphynxErrorInfo"/>.</param>
        /// <returns>The data for this <see cref="SphynxErrorInfo"/>.</returns>
        public static implicit operator SphynxErrorInfo(SphynxErrorInfo<TData> error) => new(error.ErrorCode, error.Message);

        /// <summary>
        /// Returns a new <see cref="SphynxErrorInfo{TData}"/> with <see langword="default"/> <see cref="Data"/>.
        /// </summary>
        /// <param name="error">The error code for this <see cref="SphynxErrorInfo{TData}"/>.</param>
        /// <returns>The data for this <see cref="SphynxErrorInfo{TData}"/>.</returns>
        public static explicit operator SphynxErrorInfo<TData>(SphynxErrorInfo error) => new(error.ErrorCode, error.Message);

        /// <inheritdoc/>
        public bool Equals(TData? other)
        {
            if (Data is null && other is null) return true;
            if (Data is null || other is null) return false;

            return Data!.Equals(other);
        }
    }
}
>>>>>>> 8687ede9
<|MERGE_RESOLUTION|>--- conflicted
+++ resolved
@@ -1,182 +1,91 @@
-<<<<<<< HEAD
-namespace Sphynx.Core
-{
-    /// <summary>
-    /// A result type holding solely error information.
-    /// </summary>
-    /// <param name="ErrorCode">The error code for the operation.</param>
-    /// <param name="Message">A descriptive message for the error.</param>
-    public readonly record struct SphynxErrorInfo(SphynxErrorCode ErrorCode, string? Message = null)
-    {
-        /// <summary>
-        /// Returns a new <see cref="SphynxErrorInfo"/> with the specified error code.
-        /// </summary>
-        /// <param name="error">The error code for this <see cref="SphynxErrorInfo"/>.</param>
-        /// <returns>The data for this <see cref="SphynxErrorInfo"/>.</returns>
-        public static implicit operator SphynxErrorInfo(SphynxErrorCode error) => new SphynxErrorInfo(error);
-    };
-
-    /// <summary>
-    /// A result type holding error information and the underlying data.
-    /// </summary>
-    /// <param name="ErrorCode">The error code for the operation.</param>
-    /// <param name="Message">A descriptive message for the error.</param>
-    /// <param name="Data">The return data.</param>
-    /// <typeparam name="TData">The type data held by this result on success.</typeparam>
-    public readonly record struct SphynxErrorInfo<TData>(SphynxErrorCode ErrorCode, string? Message = null, TData? Data = default)
-        : IEquatable<TData?>
-    {
-        /// <summary>
-        /// Creates a new <see cref="SphynxErrorInfo{TData}"/> with <see cref="SphynxErrorCode.SUCCESS"/>.
-        /// </summary>
-        /// <param name="data">The data to store.</param>
-        public SphynxErrorInfo(TData data) : this(SphynxErrorCode.SUCCESS, null, data)
-        {
-        }
-
-        /// <summary>
-        /// Returns whether <see cref="ErrorCode"/> is <see cref="SphynxErrorCode.SUCCESS"/>.
-        /// </summary>
-        /// <param name="other">The object from which to retrieve the <see cref="ErrorCode"/>.</param>
-        /// <returns>Whether <see cref="ErrorCode"/> is <see cref="SphynxErrorCode.SUCCESS"/>.</returns>
-        public static implicit operator bool(SphynxErrorInfo<TData> other) => other.ErrorCode == SphynxErrorCode.SUCCESS;
-
-        /// <summary>
-        /// Returns the <see cref="Data"/> for this <see cref="SphynxErrorInfo{TData}"/>.
-        /// </summary>
-        /// <param name="other">The object from which to retrieve the <see cref="Data"/>.</param>
-        /// <returns>The data for this <see cref="SphynxErrorInfo{TData}"/>.</returns>
-        public static implicit operator TData?(SphynxErrorInfo<TData?> other) => other.Data;
-
-        /// <summary>
-        /// Returns a <see cref="SphynxErrorInfo{TData}"/> for the <paramref cref="data"/>.
-        /// </summary>
-        /// <param name="data">The data to encapsulate.</param>
-        /// <returns>A new <see cref="SphynxErrorInfo{TData}"/> with the underlying <paramref name="data"/>.</returns>
-        public static implicit operator SphynxErrorInfo<TData>(TData data) => new SphynxErrorInfo<TData>(data);
-
-        /// <summary>
-        /// Returns a new <see cref="SphynxErrorInfo{TData}"/> with <see langword="default"/> <see cref="Data"/>.
-        /// </summary>
-        /// <param name="error">The error code for this <see cref="SphynxErrorInfo{TData}"/>.</param>
-        /// <returns>The data for this <see cref="SphynxErrorInfo{TData}"/>.</returns>
-        public static implicit operator SphynxErrorInfo<TData>(SphynxErrorCode error) => new SphynxErrorInfo<TData>(error);
-
-        /// <summary>
-        /// Returns a new <see cref="SphynxErrorInfo"/> with the same <see cref="ErrorCode"/> and <see cref="Message"/>
-        /// as this <see cref="SphynxErrorInfo{T}"/>.
-        /// </summary>
-        /// <param name="error">The error code for this <see cref="SphynxErrorInfo"/>.</param>
-        /// <returns>The data for this <see cref="SphynxErrorInfo"/>.</returns>
-        public static implicit operator SphynxErrorInfo(SphynxErrorInfo<TData> error) => new(error.ErrorCode, error.Message);
-
-        /// <summary>
-        /// Returns a new <see cref="SphynxErrorInfo{TData}"/> converted from a <see cref="SphynxErrorInfo"/> object.
-        /// </summary>
-        /// <param name="info">The original <see cref="SphynxErrorInfo"/> object.</param>
-        /// <returns>The data for this <see cref="SphynxErrorInfo"/>.</returns>
-        public static explicit operator SphynxErrorInfo<TData>(SphynxErrorInfo info) => new(info.ErrorCode, info.Message);
-
-        /// <inheritdoc/>
-        public bool Equals(TData? other)
-        {
-            if (Data is null && other is null) return true;
-            if (Data is null || other is null) return false;
-
-            return Data!.Equals(other);
-        }
-    }
-}
-=======
-namespace Sphynx.Core
-{
-    /// <summary>
-    /// A result type holding solely error information.
-    /// </summary>
-    /// <param name="ErrorCode">The error code for the operation.</param>
-    /// <param name="Message">A descriptive message for the error.</param>
-    public readonly record struct SphynxErrorInfo(SphynxErrorCode ErrorCode, string? Message = null)
-    {
-        public SphynxErrorInfo<TData> WithData<TData>(TData data) => new SphynxErrorInfo<TData>(ErrorCode, Message, data);
-        public SphynxErrorInfo<TData?> WithData<TData>(TData? data) where TData : struct => new SphynxErrorInfo<TData?>(ErrorCode, Message, data);
-
-        /// <summary>
-        /// Returns a new <see cref="SphynxErrorInfo"/> with the specified error code.
-        /// </summary>
-        /// <param name="error">The error code for this <see cref="SphynxErrorInfo"/>.</param>
-        /// <returns>The data for this <see cref="SphynxErrorInfo"/>.</returns>
-        public static implicit operator SphynxErrorInfo(SphynxErrorCode error) => new(error);
-    };
-
-    /// <summary>
-    /// A result type holding error information and the underlying data.
-    /// </summary>
-    /// <param name="ErrorCode">The error code for the operation.</param>
-    /// <param name="Message">A descriptive message for the error.</param>
-    /// <param name="Data">The return data.</param>
-    /// <typeparam name="TData">The type data held by this result on success.</typeparam>
-    public readonly record struct SphynxErrorInfo<TData>(SphynxErrorCode ErrorCode, string? Message = null, TData? Data = default)
-        : IEquatable<TData?>
-    {
-        /// <summary>
-        /// Creates a new <see cref="SphynxErrorInfo{TData}"/> with <see cref="SphynxErrorCode.SUCCESS"/>.
-        /// </summary>
-        /// <param name="data">The data to store.</param>
-        public SphynxErrorInfo(TData data) : this(SphynxErrorCode.SUCCESS, null, data)
-        {
-        }
-
-        /// <summary>
-        /// Returns whether <see cref="ErrorCode"/> is <see cref="SphynxErrorCode.SUCCESS"/>.
-        /// </summary>
-        /// <param name="other">The object from which to retrieve the <see cref="ErrorCode"/>.</param>
-        /// <returns>Whether <see cref="ErrorCode"/> is <see cref="SphynxErrorCode.SUCCESS"/>.</returns>
-        public static implicit operator bool(SphynxErrorInfo<TData> other) => other.ErrorCode == SphynxErrorCode.SUCCESS;
-
-        /// <summary>
-        /// Returns the <see cref="Data"/> for this <see cref="SphynxErrorInfo{TData}"/>.
-        /// </summary>
-        /// <param name="other">The object from which to retrieve the <see cref="Data"/>.</param>
-        /// <returns>The data for this <see cref="SphynxErrorInfo{TData}"/>.</returns>
-        public static implicit operator TData?(SphynxErrorInfo<TData?> other) => other.Data;
-
-        /// <summary>
-        /// Returns a <see cref="SphynxErrorInfo{TData}"/> for the <paramref cref="data"/>.
-        /// </summary>
-        /// <param name="data">The data to encapsulate.</param>
-        /// <returns>A new <see cref="SphynxErrorInfo{TData}"/> with the underlying <paramref name="data"/>.</returns>
-        public static implicit operator SphynxErrorInfo<TData>(TData data) => new(data);
-
-        /// <summary>
-        /// Returns a new <see cref="SphynxErrorInfo{TData}"/> with <see langword="default"/> <see cref="Data"/>.
-        /// </summary>
-        /// <param name="error">The error code for this <see cref="SphynxErrorInfo{TData}"/>.</param>
-        /// <returns>The data for this <see cref="SphynxErrorInfo{TData}"/>.</returns>
-        public static implicit operator SphynxErrorInfo<TData>(SphynxErrorCode error) => new(error);
-
-        /// <summary>
-        /// Returns a new <see cref="SphynxErrorInfo"/> with the same <see cref="ErrorCode"/> and <see cref="Message"/>
-        /// as this <see cref="SphynxErrorInfo{T}"/>.
-        /// </summary>
-        /// <param name="error">The error code for this <see cref="SphynxErrorInfo"/>.</param>
-        /// <returns>The data for this <see cref="SphynxErrorInfo"/>.</returns>
-        public static implicit operator SphynxErrorInfo(SphynxErrorInfo<TData> error) => new(error.ErrorCode, error.Message);
-
-        /// <summary>
-        /// Returns a new <see cref="SphynxErrorInfo{TData}"/> with <see langword="default"/> <see cref="Data"/>.
-        /// </summary>
-        /// <param name="error">The error code for this <see cref="SphynxErrorInfo{TData}"/>.</param>
-        /// <returns>The data for this <see cref="SphynxErrorInfo{TData}"/>.</returns>
-        public static explicit operator SphynxErrorInfo<TData>(SphynxErrorInfo error) => new(error.ErrorCode, error.Message);
-
-        /// <inheritdoc/>
-        public bool Equals(TData? other)
-        {
-            if (Data is null && other is null) return true;
-            if (Data is null || other is null) return false;
-
-            return Data!.Equals(other);
-        }
-    }
-}
->>>>>>> 8687ede9
+namespace Sphynx.Core
+{
+    /// <summary>
+    /// A result type holding solely error information.
+    /// </summary>
+    /// <param name="ErrorCode">The error code for the operation.</param>
+    /// <param name="Message">A descriptive message for the error.</param>
+    public readonly record struct SphynxErrorInfo(SphynxErrorCode ErrorCode, string? Message = null)
+    {
+        public SphynxErrorInfo<TData> WithData<TData>(TData data) => new SphynxErrorInfo<TData>(ErrorCode, Message, data);
+        public SphynxErrorInfo<TData?> WithData<TData>(TData? data) where TData : struct => new SphynxErrorInfo<TData?>(ErrorCode, Message, data);
+
+        /// <summary>
+        /// Returns a new <see cref="SphynxErrorInfo"/> with the specified error code.
+        /// </summary>
+        /// <param name="error">The error code for this <see cref="SphynxErrorInfo"/>.</param>
+        /// <returns>The data for this <see cref="SphynxErrorInfo"/>.</returns>
+        public static implicit operator SphynxErrorInfo(SphynxErrorCode error) => new(error);
+    };
+
+    /// <summary>
+    /// A result type holding error information and the underlying data.
+    /// </summary>
+    /// <param name="ErrorCode">The error code for the operation.</param>
+    /// <param name="Message">A descriptive message for the error.</param>
+    /// <param name="Data">The return data.</param>
+    /// <typeparam name="TData">The type data held by this result on success.</typeparam>
+    public readonly record struct SphynxErrorInfo<TData>(SphynxErrorCode ErrorCode, string? Message = null, TData? Data = default)
+        : IEquatable<TData?>
+    {
+        /// <summary>
+        /// Creates a new <see cref="SphynxErrorInfo{TData}"/> with <see cref="SphynxErrorCode.SUCCESS"/>.
+        /// </summary>
+        /// <param name="data">The data to store.</param>
+        public SphynxErrorInfo(TData data) : this(SphynxErrorCode.SUCCESS, null, data)
+        {
+        }
+
+        /// <summary>
+        /// Returns whether <see cref="ErrorCode"/> is <see cref="SphynxErrorCode.SUCCESS"/>.
+        /// </summary>
+        /// <param name="other">The object from which to retrieve the <see cref="ErrorCode"/>.</param>
+        /// <returns>Whether <see cref="ErrorCode"/> is <see cref="SphynxErrorCode.SUCCESS"/>.</returns>
+        public static implicit operator bool(SphynxErrorInfo<TData> other) => other.ErrorCode == SphynxErrorCode.SUCCESS;
+
+        /// <summary>
+        /// Returns the <see cref="Data"/> for this <see cref="SphynxErrorInfo{TData}"/>.
+        /// </summary>
+        /// <param name="other">The object from which to retrieve the <see cref="Data"/>.</param>
+        /// <returns>The data for this <see cref="SphynxErrorInfo{TData}"/>.</returns>
+        public static implicit operator TData?(SphynxErrorInfo<TData?> other) => other.Data;
+
+        /// <summary>
+        /// Returns a <see cref="SphynxErrorInfo{TData}"/> for the <paramref cref="data"/>.
+        /// </summary>
+        /// <param name="data">The data to encapsulate.</param>
+        /// <returns>A new <see cref="SphynxErrorInfo{TData}"/> with the underlying <paramref name="data"/>.</returns>
+        public static implicit operator SphynxErrorInfo<TData>(TData data) => new(data);
+
+        /// <summary>
+        /// Returns a new <see cref="SphynxErrorInfo{TData}"/> with <see langword="default"/> <see cref="Data"/>.
+        /// </summary>
+        /// <param name="error">The error code for this <see cref="SphynxErrorInfo{TData}"/>.</param>
+        /// <returns>The data for this <see cref="SphynxErrorInfo{TData}"/>.</returns>
+        public static implicit operator SphynxErrorInfo<TData>(SphynxErrorCode error) => new(error);
+
+        /// <summary>
+        /// Returns a new <see cref="SphynxErrorInfo"/> with the same <see cref="ErrorCode"/> and <see cref="Message"/>
+        /// as this <see cref="SphynxErrorInfo{T}"/>.
+        /// </summary>
+        /// <param name="error">The error code for this <see cref="SphynxErrorInfo"/>.</param>
+        /// <returns>The data for this <see cref="SphynxErrorInfo"/>.</returns>
+        public static implicit operator SphynxErrorInfo(SphynxErrorInfo<TData> error) => new(error.ErrorCode, error.Message);
+
+        /// <summary>
+        /// Returns a new <see cref="SphynxErrorInfo{TData}"/> with <see langword="default"/> <see cref="Data"/>.
+        /// </summary>
+        /// <param name="error">The error code for this <see cref="SphynxErrorInfo{TData}"/>.</param>
+        /// <returns>The data for this <see cref="SphynxErrorInfo{TData}"/>.</returns>
+        public static explicit operator SphynxErrorInfo<TData>(SphynxErrorInfo error) => new(error.ErrorCode, error.Message);
+
+        /// <inheritdoc/>
+        public bool Equals(TData? other)
+        {
+            if (Data is null && other is null) return true;
+            if (Data is null || other is null) return false;
+
+            return Data!.Equals(other);
+        }
+    }
+}